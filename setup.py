--- conflicted
+++ resolved
@@ -18,12 +18,8 @@
                          'requests==2.7.0',
                          'requests[security]',
                          'psycopg2==2.6.1',
-<<<<<<< HEAD
-                         'langdetect==1.0.5']
-=======
                          'langdetect==1.0.5',
                          'crowdflower=0.1.3']
->>>>>>> 9fb75a51
 
 
 tests_require = ["pytest==2.6.4"]
